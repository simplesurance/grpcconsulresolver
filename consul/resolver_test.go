--- conflicted
+++ resolved
@@ -565,64 +565,4 @@
 	}
 
 	r.Close()
-<<<<<<< HEAD
-}
-
-func TestConsulIsPolledOnUpdateStateErr(t *testing.T) {
-	cc := mocks.NewClientConn()
-	health := mocks.NewConsulHealthClient()
-	cleanup := replaceCreateHealthClientFn(
-		func(cfg *consul.Config) (consulHealthEndpoint, error) {
-			return health, nil
-		},
-	)
-	t.Cleanup(cleanup)
-
-	health.SetRespEntries([]*consul.ServiceEntry{
-		{
-			Service: &consul.AgentService{
-				Address: "227.0.0.1",
-				Port:    1,
-			},
-		},
-	})
-
-	defBackoff.intervals = []time.Duration{
-		1 * time.Millisecond,
-		2 * time.Millisecond,
-		3 * time.Millisecond,
-		4 * time.Millisecond,
-		5 * time.Millisecond,
-	}
-
-	r, err := NewBuilder().Build(resolver.Target{URL: url.URL{Path: "test"}}, cc, resolver.BuildOptions{})
-	if err != nil {
-		t.Fatal("Build() failed:", err.Error())
-	}
-
-	cc.SetUpdateStateReturnVal(errors.New("mocked updatestate err"))
-
-	r.ResolveNow(resolver.ResolveNowOptions{})
-
-	// consul should be polled and updateState queried again after exponential sleep
-	for cc.UpdateStateCallCnt() < 3 {
-		time.Sleep(500 * time.Microsecond)
-	}
-
-	// change UpdateState to return a nil error, afterwards UpdateState should only be called 1 time again
-	cc.SetUpdateStateReturnVal(nil)
-	updateStateCalls := cc.UpdateStateCallCnt()
-
-	maxBackoff := defBackoff.intervals[len(defBackoff.intervals)-1]
-	maxSleep := maxBackoff + maxBackoff*(time.Duration((defBackoff.jitterPct / 100))) + time.Second
-	time.Sleep(maxSleep)
-
-	updateStateCallsAfterSuccess := cc.UpdateStateCallCnt()
-	if updateStateCalls+1 > updateStateCallsAfterSuccess {
-		t.Errorf("resolver called UpdateState %d times after resolving succeeded, expected <= %d calls",
-			updateStateCallsAfterSuccess, updateStateCalls+1,
-		)
-	}
-=======
->>>>>>> 53348a17
 }